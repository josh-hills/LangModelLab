--- conflicted
+++ resolved
@@ -4,14 +4,10 @@
 
 ## Overview
 
-<<<<<<< HEAD
 LangModelLab is a 6 lesson learning path designed to help people with basic python understanding get a grasp on how LLMs work. You'll be guided through various language models, ranging from a super simple bigram model to a state-of-the-art multi-modal model. In my experience, the best way to learn is from first-principles, here's your chance to learn LLMs starting at 0!  
 
 
 The course is designed as a step-by-step lab experience through the following progression:
-=======
-The course is designed as a step-by-step laboratory experience through the following progression:
->>>>>>> cbdf2f45
 
 1. **Bigram Model**: Statistical foundations of language modeling | DONE
 2. **N-gram Extensions**: Higher-order models and their limitations | IN PROGRESS
